--- conflicted
+++ resolved
@@ -216,7 +216,6 @@
         return out_file
 
 
-<<<<<<< HEAD
 class MergeCarelessParameters(ThirdPartyParameters):
     """Parameters for Careless.
 
@@ -347,7 +346,8 @@
             if stream_file:
                 return stream_file
         return in_file
-=======
+
+
 class MergeCCTBXXFELParameters(ThirdPartyParameters):
     """Parameters for merging with cctbx.xfel."""
 
@@ -508,7 +508,6 @@
         if lute_template_cfg.output_path == "":
             lute_template_cfg.output_path = values["phil_file"]
         return lute_template_cfg
->>>>>>> d4542e49
 
 
 class CompareHKLParameters(ThirdPartyParameters):
